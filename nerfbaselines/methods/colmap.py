--- conflicted
+++ resolved
@@ -425,19 +425,17 @@
         except Exception:
             pass
 
-<<<<<<< HEAD
     def export_mesh(self, path: str, **kwargs):
         del kwargs
         os.makedirs(path, exist_ok=True)
         mesh_path = os.path.join(self._model_path, "mesh.ply")
         shutil.copy(mesh_path, os.path.join(path, "mesh.ply"))
         logger.info(f"Mesh exported to {path}/mesh.ply")
-=======
+
     def export_demo(self, path: str, *, options=None):
         from ._mesh_demo import export_generic_demo
         os.makedirs(path, exist_ok=True)
         # Copy scene to path/mesh.ply
         shutil.copy(os.path.join(self._model_path, "mesh.ply"), os.path.join(path, "mesh.ply"))
         # Generate index.html
-        export_generic_demo(path, options=options)
->>>>>>> 70432fc1
+        export_generic_demo(path, options=options)