--- conflicted
+++ resolved
@@ -222,10 +222,7 @@
     colmap_path = path / colmap_path
     if images_path is None:
         images_path = Path("images")
-<<<<<<< HEAD
-=======
     rel_images_path = images_path
->>>>>>> d42ec1cf
     images_path = (path / images_path).resolve()
     if sampling_masks_path is None:
         sampling_masks_path = Path("sampling_masks")
@@ -371,10 +368,7 @@
         sampling_mask_paths_root=str(sampling_masks_path),
         points3D_xyz=points3D_xyz,
         points3D_rgb=points3D_rgb,
-<<<<<<< HEAD
-=======
         images_points3D_indices=images_points3D_indices if "images_points3D_indices" in features else None,
->>>>>>> d42ec1cf
         metadata={
             "name": "colmap",
             "color_space": "srgb",
